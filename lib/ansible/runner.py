# (c) 2012, Michael DeHaan <michael.dehaan@gmail.com>
#
# This file is part of Ansible
#
# Ansible is free software: you can redistribute it and/or modify
# it under the terms of the GNU General Public License as published by
# the Free Software Foundation, either version 3 of the License, or
# (at your option) any later version.
#
# Ansible is distributed in the hope that it will be useful,
# but WITHOUT ANY WARRANTY; without even the implied warranty of
# MERCHANTABILITY or FITNESS FOR A PARTICULAR PURPOSE.  See the
# GNU General Public License for more details.
#
# You should have received a copy of the GNU General Public License
# along with Ansible.  If not, see <http://www.gnu.org/licenses/>.
#

################################################

import multiprocessing
import signal
import os
import pwd
import Queue
import random
import traceback
import tempfile
import base64
import getpass

import ansible.constants as C 
import ansible.connection
import ansible.inventory
from ansible import utils
from ansible import errors
from ansible import callbacks as ans_callbacks
    
HAS_ATFORK=True
try:
    from Crypto.Random import atfork
except ImportError:
    HAS_ATFORK=False

################################################

def _executor_hook(job_queue, result_queue):
    ''' callback used by multiprocessing pool '''

    # attempt workaround of https://github.com/newsapps/beeswithmachineguns/issues/17
    # does not occur for everyone, some claim still occurs on newer paramiko
    # this function not present in CentOS 6
    if HAS_ATFORK:
        atfork()

    signal.signal(signal.SIGINT, signal.SIG_IGN)
    while not job_queue.empty():
        try:
            job = job_queue.get(block=False)
            runner, host = job
            result_queue.put(runner._executor(host))
        except Queue.Empty:
            pass
        except:
            traceback.print_exc()
 
################################################

class Runner(object):

    def __init__(self, 
        host_list=C.DEFAULT_HOST_LIST, module_path=C.DEFAULT_MODULE_PATH,
        module_name=C.DEFAULT_MODULE_NAME, module_args=C.DEFAULT_MODULE_ARGS, 
        forks=C.DEFAULT_FORKS, timeout=C.DEFAULT_TIMEOUT, 
        pattern=C.DEFAULT_PATTERN, remote_user=C.DEFAULT_REMOTE_USER, 
        remote_pass=C.DEFAULT_REMOTE_PASS, remote_port=C.DEFAULT_REMOTE_PORT, 
        sudo_pass=C.DEFAULT_SUDO_PASS, background=0, basedir=None, 
        setup_cache=None, transport=C.DEFAULT_TRANSPORT, conditional='True', 
        callbacks=None, debug=False, sudo=False, module_vars=None, 
        is_playbook=False, inventory=None):

        """
        host_list    : path to a host list file, like /etc/ansible/hosts
        module_path  : path to modules, like /usr/share/ansible
        module_name  : which module to run (string)
        module_args  : args to pass to the module (string)
        forks        : desired level of paralellism (hosts to run on at a time)
        timeout      : connection timeout, such as a SSH timeout, in seconds
        pattern      : pattern or groups to select from in inventory
        remote_user  : connect as this remote username
        remote_pass  : supply this password (if not using keys)
        remote_port  : use this default remote port (if not set by the inventory system)
        sudo_pass    : sudo password if using sudo and sudo requires a password
        background   : run asynchronously with a cap of this many # of seconds (if not 0)
        basedir      : paths used by modules if not absolute are relative to here
        setup_cache  : this is a internalism that is going away
        transport    : transport mode (paramiko, local)
        conditional  : only execute if this string, evaluated, is True
        callbacks    : output callback class
        sudo         : log in as remote user and immediately sudo to root
        module_vars  : provides additional variables to a template.  FIXME: just use module_args, remove
        is_playbook  : indicates Runner is being used by a playbook.  affects behavior in various ways.
        inventory    : inventory object, if host_list is not provided
        """

        if setup_cache is None:
            setup_cache = {}
        if basedir is None: 
            basedir = os.getcwd()

        if callbacks is None:
            callbacks = ans_callbacks.DefaultRunnerCallbacks()
        self.callbacks = callbacks

        self.generated_jid = str(random.randint(0, 999999999999))

        self.transport = transport
        self.connector = ansible.connection.Connection(self, self.transport)

        if inventory is None:
            self.inventory = ansible.inventory.Inventory(host_list)
        else:
            self.inventory = inventory

        self.setup_cache = setup_cache
        self.conditional = conditional
        self.module_path = module_path
        self.module_name = module_name
        self.forks       = int(forks)
        self.pattern     = pattern
        self.module_args = module_args
        self.module_vars = module_vars
        self.timeout     = timeout
        self.debug       = debug
        self.remote_user = remote_user
        self.remote_pass = remote_pass
        self.remote_port = remote_port
        self.background  = background
        self.basedir     = basedir
        self.sudo        = sudo
        self.sudo_pass   = sudo_pass
        self.is_playbook = is_playbook

        euid = pwd.getpwuid(os.geteuid())[0]
        if self.transport == 'local' and self.remote_user != euid:
            raise Exception("User mismatch: expected %s, but is %s" % (self.remote_user, euid))
        if type(self.module_args) not in [str, unicode, dict]:
            raise Exception("module_args must be a string or dict: %s" % self.module_args)

        self._tmp_paths  = {}
        random.seed()

    # *****************************************************

    @classmethod
    def parse_hosts(cls, host_list, override_hosts=None):
        ''' parse the host inventory file, returns (hosts, groups) '''

        if override_hosts is None:
            inventory = ansible.inventory.Inventory(host_list)
        else:
            inventory = ansible.inventory.Inventory(override_hosts)

        return inventory.host_list, inventory.groups

    # *****************************************************

    def _return_from_module(self, conn, host, result, err, executed=None):
        ''' helper function to handle JSON parsing of results '''

        try:
            result = utils.parse_json(result) 
            if executed is not None:
                result['invocation'] = executed
                if 'stderr' in result:
                    err="%s%s"%(err,result['stderr'])
            return [host, True, result, err]
        except Exception, e:
            return [host, False, "%s/%s/%s" % (str(e), result, executed), err]

    # *****************************************************

    def _delete_remote_files(self, conn, files):
        ''' deletes one or more remote files '''

        if type(files) == str:
            files = [ files ]
        for filename in files:
            if filename.find('/tmp/') == -1:
                raise Exception("not going to happen")
            self._exec_command(conn, "rm -rf %s" % filename, None)

    # *****************************************************

    def _transfer_module(self, conn, tmp, module):
        ''' transfers a module file to the remote side to execute it, but does not execute it yet '''

        outpath = self._copy_module(conn, tmp, module)
        self._exec_command(conn, "chmod +x %s" % outpath, tmp)
        return outpath

    # *****************************************************

    def _transfer_str(self, conn, tmp, name, data):
        ''' transfer string to remote file '''

        if type(data) == dict:
            data = utils.smjson(data)

        afd, afile = tempfile.mkstemp()
        afo = os.fdopen(afd, 'w')
        afo.write(data)
        afo.flush()
        afo.close()

        remote = os.path.join(tmp, name)
        conn.put_file(afile, remote)
        os.unlink(afile)
        return remote

    # *****************************************************

    def _add_setup_vars(self, inject, args):
        ''' setup module variables need special handling '''

        is_dict = False
        if type(args) == dict:
            is_dict = True

        # TODO: keep this as a dict through the whole path to simplify this code
        for (k,v) in inject.iteritems():
            if not k.startswith('facter_') and not k.startswith('ohai_') and not k.startswith('ansible_'):
                if not is_dict:
                    if str(v).find(" ") != -1:
                        v = "\"%s\"" % v
                    args += " %s=%s" % (k, str(v).replace(" ","~~~"))
                else:
                    args[k]=v
        return args   
 
    # *****************************************************

    def _add_setup_metadata(self, args):
        ''' automatically determine where to store variables for the setup module '''
        
        is_dict = False
        if type(args) == dict:
            is_dict = True

        # TODO: keep this as a dict through the whole path to simplify this code
        if not is_dict:
            if args.find("metadata=") == -1:
                if self.remote_user == 'root':
                    args = "%s metadata=/etc/ansible/setup" % args
                else:
                    args = "%s metadata=/home/%s/.ansible/setup" % (args, self.remote_user)
        else:
            if not 'metadata' in args:
                if self.remote_user == 'root':
                    args['metadata'] = '/etc/ansible/setup'
                else:
                    args['metadata'] = "/home/%s/.ansible/setup" % (self.remote_user)
        return args   
 
    # *****************************************************

    def _execute_module(self, conn, tmp, remote_module_path, args, 
        async_jid=None, async_module=None, async_limit=None):
        ''' runs a module that has already been transferred '''

        inject = self.setup_cache.get(conn.host,{})
        conditional = utils.double_template(self.conditional, inject, self.setup_cache)
        if not eval(conditional):
            return [ utils.smjson(dict(skipped=True)), None, 'skipped' ]

        host_variables = self.inventory.get_variables(conn.host)
        inject.update(host_variables)

        if self.module_name == 'setup':
            args = self._add_setup_vars(inject, args)
            args = self._add_setup_metadata(args)

        if type(args) == dict:
            args = utils.bigjson(args)
        args = utils.template(args, inject, self.setup_cache)

        module_name_tail = remote_module_path.split("/")[-1]

        argsfile = self._transfer_str(conn, tmp, 'arguments', args)
        if async_jid is None:
            cmd = "%s %s" % (remote_module_path, argsfile)
        else:
            cmd = " ".join([str(x) for x in [remote_module_path, async_jid, async_limit, async_module, argsfile]])

        res, err = self._exec_command(conn, cmd, tmp, sudoable=True)
        client_executed_str = "%s %s" % (module_name_tail, args.strip())
        return ( res, err, client_executed_str )

    # *****************************************************

    def _save_setup_result_to_disk(self, conn, result):
       ''' cache results of calling setup '''

       dest = os.path.expanduser("~/.ansible_setup_data")
       user = getpass.getuser()
       if user == 'root':
           dest = "/var/lib/ansible/setup_data"
       if not os.path.exists(dest):
           os.makedirs(dest)

       fh = open(os.path.join(dest, conn.host), "w")
       fh.write(result)
       fh.close()

       return result

    # *****************************************************

    def _add_result_to_setup_cache(self, conn, result):
        ''' allows discovered variables to be used in templates and action statements '''

        host = conn.host
        if 'ansible_facts' in result:
            var_result = result['ansible_facts']
        else:
            var_result = {}

        # note: do not allow variables from playbook to be stomped on
        # by variables coming up from facter/ohai/etc.  They
        # should be prefixed anyway
        if not host in self.setup_cache:
            self.setup_cache[host] = {}
        for (k, v) in var_result.iteritems():
            if not k in self.setup_cache[host]:
                self.setup_cache[host][k] = v

    # *****************************************************

    def _execute_normal_module(self, conn, host, tmp, module_name):
        ''' transfer & execute a module that is not 'copy' or 'template' '''

        # shell and command are the same module
        if module_name == 'shell':
            module_name = 'command'
            self.module_args += " #USE_SHELL"

        module = self._transfer_module(conn, tmp, module_name)
        (result, err, executed) = self._execute_module(conn, tmp, module, self.module_args)

<<<<<<< HEAD
        if module_name == 'setup':
            self._add_result_to_setup_cache(conn, result)
            if self.is_playbook:
                self._save_setup_result_to_disk(conn, result)
=======
        (host, ok, data, err) = self._return_from_module(conn, host, result, err, executed)
>>>>>>> 2dc9a563

        if ok:
            self._add_result_to_setup_cache(conn, data)

        return (host, ok, data, err)

    # *****************************************************

    def _execute_async_module(self, conn, host, tmp, module_name):
        ''' transfer the given module name, plus the async module, then run it '''

        # hack to make the 'shell' module keyword really be executed
        # by the command module
        module_args = self.module_args
        if module_name == 'shell':
            module_name = 'command'
            module_args += " #USE_SHELL"

        async  = self._transfer_module(conn, tmp, 'async_wrapper')
        module = self._transfer_module(conn, tmp, module_name)
        (result, err, executed) = self._execute_module(conn, tmp, async, module_args,
           async_module=module, 
           async_jid=self.generated_jid, 
           async_limit=self.background
        )

        return self._return_from_module(conn, host, result, err, executed)

    # *****************************************************

    def _execute_copy(self, conn, host, tmp):
        ''' handler for file transfer operations '''

        # load up options
        options = utils.parse_kv(self.module_args)
        source = options.get('src', None)
        dest   = options.get('dest', None)
        if source is None or dest is None:
            return (host, True, dict(failed=True, msg="src and dest are required"), '')

        # apply templating to source argument
        inject = self.setup_cache.get(conn.host,{})
        source = utils.template(source, inject, self.setup_cache)

        # transfer the file to a remote tmp location
        tmp_src = tmp + source.split('/')[-1]
        conn.put_file(utils.path_dwim(self.basedir, source), tmp_src)

        # install the copy  module
        self.module_name = 'copy'
        module = self._transfer_module(conn, tmp, 'copy')

        # run the copy module
        args = "src=%s dest=%s" % (tmp_src, dest)
        (result1, err, executed) = self._execute_module(conn, tmp, module, args)
        (host, ok, data, err) = self._return_from_module(conn, host, result1, err, executed)

        if ok:
            return self._chain_file_module(conn, tmp, data, err, options, executed)
        else:
            return (host, ok, data, err) 

    # *****************************************************

    def _execute_fetch(self, conn, host, tmp):
        ''' handler for fetch operations '''

        # load up options
        options = utils.parse_kv(self.module_args)
        source = options.get('src', None)
        dest = options.get('dest', None)
        if source is None or dest is None:
            return (host, True, dict(failed=True, msg="src and dest are required"), '')

        # files are saved in dest dir, with a subdir for each host, then the filename
        dest   = "%s/%s/%s" % (utils.path_dwim(self.basedir, dest), host, source)
        dest   = dest.replace("//","/")

        # compare old and new md5 for support of change hooks
        local_md5 = None
        if os.path.exists(dest):
            local_md5 = os.popen("md5sum %s" % dest).read().split()[0]
        remote_md5 = self._exec_command(conn, "md5sum %s" % source, tmp, True)[0].split()[0]

        if remote_md5 != local_md5:
            # create the containing directories, if needed
            os.makedirs(os.path.dirname(dest))
            # fetch the file and check for changes
            conn.fetch_file(source, dest)
            new_md5 = os.popen("md5sum %s" % dest).read().split()[0]
            if new_md5 != remote_md5:
                return (host, True, dict(failed=True, msg="md5 mismatch", md5sum=new_md5), '')
            return (host, True, dict(changed=True, md5sum=new_md5), '')
        else:
            return (host, True, dict(changed=False, md5sum=local_md5), '')
        
        
    # *****************************************************

    def _chain_file_module(self, conn, tmp, data, err, options, executed):
        ''' handles changing file attribs after copy/template operations '''

        old_changed = data.get('changed', False)
        module = self._transfer_module(conn, tmp, 'file')
        args = ' '.join([ "%s=%s" % (k,v) for (k,v) in options.items() ])
        (result2, err2, executed2) = self._execute_module(conn, tmp, module, args)
        results2 = self._return_from_module(conn, conn.host, result2, err2, executed)
        (host, ok, data2, err2) = results2
        new_changed = data2.get('changed', False)
        data.update(data2)
        if old_changed or new_changed:
            data['changed'] = True
        return (host, ok, data, "%s%s"%(err,err2))

    # *****************************************************

    def _execute_template(self, conn, host, tmp):
        ''' handler for template operations '''

        # load up options
        options  = utils.parse_kv(self.module_args)
        source   = options.get('src', None)
        dest     = options.get('dest', None)
        metadata = options.get('metadata', None)
        if source is None or dest is None:
            return (host, True, dict(failed=True, msg="src and dest are required"), '')

        # apply templating to source argument so vars can be used in the path
        inject = self.setup_cache.get(conn.host,{})
        source = utils.template(source, inject, self.setup_cache)

        (host, ok, data, err) = (None, None, None, None)

        if not self.is_playbook:

            # not running from a playbook so we have to fetch the remote
            # setup file contents before proceeding...
            if metadata is None:
                if self.remote_user == 'root':
                    metadata = '/etc/ansible/setup'
                else:
                    # path is expanded on remote side
                    metadata = "~/.ansible/setup"
            
            # install the template module
            slurp_module = self._transfer_module(conn, tmp, 'slurp')

            # run the slurp module to get the metadata file
            args = "src=%s" % metadata
            (result1, err, executed) = self._execute_module(conn, tmp, slurp_module, args)
            result1 = utils.json_loads(result1)
            if not 'content' in result1 or result1.get('encoding','base64') != 'base64':
                result1['failed'] = True
                return self._return_from_module(conn, host, result1, err, executed)
            content = base64.b64decode(result1['content'])
            inject = utils.json_loads(content)

        # install the template module
        copy_module = self._transfer_module(conn, tmp, 'copy')

        # template the source data locally
        source_data = file(utils.path_dwim(self.basedir, source)).read()
        resultant = ''            
        try:
            resultant = utils.template(source_data, inject, self.setup_cache)
        except Exception, e:
            return (host, False, dict(failed=True, msg=str(e)), '')
        xfered = self._transfer_str(conn, tmp, 'source', resultant)
            
        # run the COPY module
        args = "src=%s dest=%s" % (xfered, dest)
        (result1, err, executed) = self._execute_module(conn, tmp, copy_module, args)
        (host, ok, data, err) = self._return_from_module(conn, host, result1, err, executed)
 
        # modify file attribs if needed
        if ok:
            return self._chain_file_module(conn, tmp, data, err, options, executed)
        else:
            return (host, ok, data, err)

    # *****************************************************

    def _executor(self, host):
        try:
            (host, ok, data, err) = self._executor_internal(host)
            if not ok:
                self.callbacks.on_unreachable(host, data)
            return (host, ok, data)
        except errors.AnsibleError, ae:
            msg = str(ae)
            self.callbacks.on_unreachable(host, msg)
            return [host, False, msg]
        except Exception:
            msg = traceback.format_exc()
            self.callbacks.on_unreachable(host, msg)
            return [host, False, msg]

    def _executor_internal(self, host):
        ''' callback executed in parallel for each host. returns (hostname, connected_ok, extra) '''

        host_variables = self.inventory.get_variables(host)
        port = host_variables.get('ansible_ssh_port', self.remote_port)

        conn = None
        try:
            conn = self.connector.connect(host, port)
        except errors.AnsibleConnectionFailed, e:
            return [ host, False, "FAILED: %s" % str(e), None ]

        cache = self.setup_cache.get(host, {})
        module_name = utils.template(self.module_name, cache, self.setup_cache)

        tmp = self._get_tmp_path(conn)
        result = None

        if self.module_name == 'copy':
            result = self._execute_copy(conn, host, tmp)
        elif self.module_name == 'fetch':
            result = self._execute_fetch(conn, host, tmp)
        elif self.module_name == 'template':
            result = self._execute_template(conn, host, tmp)
        else:
            if self.background == 0:
                result = self._execute_normal_module(conn, host, tmp, module_name)
            else:
                result = self._execute_async_module(conn, host, tmp, module_name)

        self._delete_remote_files(conn, tmp)
        conn.close()

        (host, connect_ok, data, err) = result
        if not connect_ok:
            self.callbacks.on_unreachable(host, data)
        else:
            if 'failed' in data or 'rc' in data and str(data['rc']) != '0':
                self.callbacks.on_failed(host, data)
            elif 'skipped' in data:
                self.callbacks.on_skipped(host)
            else:
                self.callbacks.on_ok(host, data)

            if err:
                if self.debug or data.get('parsed', True) == False:
                    self.callbacks.on_error(host, err)

        return result

    # *****************************************************

    def _exec_command(self, conn, cmd, tmp, sudoable=False):
        ''' execute a command string over SSH, return the output '''

        stdin, stdout, stderr = conn.exec_command(cmd, tmp, sudoable=sudoable)

        if type(stderr) != str:
            err="\n".join(stderr.readlines())
        else:
            err=stderr

        if type(stdout) != str:
            return "\n".join(stdout.readlines()), err
        else:
            return stdout, err

    # *****************************************************

    def _get_tmp_path(self, conn):
        ''' gets a temporary path on a remote box '''

        basetmp = "/var/tmp"
        if self.remote_user != 'root':
            basetmp = "/home/%s/.ansible/tmp" % self.remote_user
        cmd = "mktemp -d %s/ansible.XXXXXX" % basetmp 
        if self.remote_user != 'root':
            cmd = "mkdir -p %s && %s" % (basetmp, cmd)

        result, err = self._exec_command(conn, cmd, None, sudoable=False)
        cleaned = result.split("\n")[0].strip() + '/'
        return cleaned


    # *****************************************************

    def _copy_module(self, conn, tmp, module):
        ''' transfer a module over SFTP, does not run it '''

        if module.startswith("/"):
            raise errors.AnsibleFileNotFound("%s is not a module" % module)
        in_path = os.path.expanduser(os.path.join(self.module_path, module))
        if not os.path.exists(in_path):
            raise errors.AnsibleFileNotFound("module not found: %s" % in_path)

        out_path = tmp + module
        conn.put_file(in_path, out_path)
        return out_path

    # *****************************************************

    def _parallel_exec(self, hosts):
        ''' handles mulitprocessing when more than 1 fork is required '''

        job_queue = multiprocessing.Manager().Queue()
        [job_queue.put(i) for i in hosts]

        result_queue = multiprocessing.Manager().Queue()

        workers = []
        for i in range(self.forks):
            prc = multiprocessing.Process(target=_executor_hook,
                args=(job_queue, result_queue))
            prc.start()
            workers.append(prc)

        try:
            for worker in workers:
                worker.join()
        except KeyboardInterrupt:
            for worker in workers:
                worker.terminate()
                worker.join()

        results = []
        while not result_queue.empty():
            results.append(result_queue.get(block=False))
        return results

    # *****************************************************

    def _partition_results(self, results):
        ''' seperate results by ones we contacted & ones we didn't '''

        results2 = dict(contacted={}, dark={})

        if results is None:
            return None

        for result in results:
            (host, contacted_ok, result) = result
            if contacted_ok:
                results2["contacted"][host] = result
            else:
                results2["dark"][host] = result

        # hosts which were contacted but never got a chance to return
        for host in self.inventory.list_hosts(self.pattern):
            if not (host in results2['dark'] or host in results2['contacted']):
                results2["dark"][host] = {}

        return results2

    # *****************************************************

    def run(self):
        ''' xfer & run module on all matched hosts '''
       
        # find hosts that match the pattern
        hosts = self.inventory.list_hosts(self.pattern)
        if len(hosts) == 0:
            self.callbacks.on_no_hosts()
            return dict(contacted={}, dark={})
 
        hosts = [ (self,x) for x in hosts ]
        results = None
        if self.forks > 1:
            results = self._parallel_exec(hosts)
        else:
            results = [ self._executor(h[1]) for h in hosts ]
        return self._partition_results(results)

<|MERGE_RESOLUTION|>--- conflicted
+++ resolved
@@ -347,14 +347,9 @@
         module = self._transfer_module(conn, tmp, module_name)
         (result, err, executed) = self._execute_module(conn, tmp, module, self.module_args)
 
-<<<<<<< HEAD
         if module_name == 'setup':
             self._add_result_to_setup_cache(conn, result)
-            if self.is_playbook:
-                self._save_setup_result_to_disk(conn, result)
-=======
         (host, ok, data, err) = self._return_from_module(conn, host, result, err, executed)
->>>>>>> 2dc9a563
 
         if ok:
             self._add_result_to_setup_cache(conn, data)
